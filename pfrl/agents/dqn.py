--- conflicted
+++ resolved
@@ -178,7 +178,6 @@
 
     def __init__(
         self,
-<<<<<<< HEAD
         q_function: torch.nn.Module,
         optimizer: torch.optim.Optimizer,  # type: ignore  # somehow mypy complains
         replay_buffer: pfrl.replay_buffer.AbstractReplayBuffer,
@@ -201,29 +200,7 @@
             [Sequence[Any], torch.device, Callable[[Any], Any]], Any
         ] = batch_states,
         recurrent: bool = False,
-=======
-        q_function,
-        optimizer,
-        replay_buffer,
-        gamma,
-        explorer,
-        gpu=None,
-        replay_start_size=50000,
-        minibatch_size=32,
-        update_interval=1,
-        target_update_interval=10000,
-        clip_delta=True,
-        phi=lambda x: x,
-        target_update_method="hard",
-        soft_update_tau=1e-2,
-        n_times_update=1,
-        batch_accumulator="mean",
-        episodic_update_len=None,
-        logger=getLogger(__name__),
-        batch_states=batch_states,
-        recurrent=False,
-        max_grad_norm=None,
->>>>>>> 8d99b0fb
+        max_grad_norm: Optional[float] = None,
     ):
         self.model = q_function
 
@@ -278,16 +255,7 @@
         self.t = 0
         self.optim_t = 0  # Compensate pytorch optim not having `t`
         self._cumulative_steps = 0
-<<<<<<< HEAD
         self.target_model = make_target_model_as_copy(self.model)
-        # For backward compatibility
-        self.target_q_function = self.target_model
-=======
-        self.last_state = None
-        self.last_action = None
-        self.target_model = None
-        self.sync_target_network()
->>>>>>> 8d99b0fb
 
         # Statistics
         self.q_record: collections.deque = collections.deque(maxlen=1000)
@@ -311,17 +279,15 @@
         return self._cumulative_steps
 
     def _setup_actor_learner_training(
-<<<<<<< HEAD
-        self, n_actors: int, actor_update_interval: int
+        self,
+        n_actors: int,
+        actor_update_interval: int,
+        update_counter: Any,
     ) -> Tuple[
         torch.nn.Module,
         Sequence[mp.connection.Connection],
         Sequence[mp.connection.Connection],
     ]:
-=======
-        self, n_actors, actor_update_interval, update_counter
-    ):
->>>>>>> 8d99b0fb
         assert actor_update_interval > 0
 
         self.actor_update_interval = actor_update_interval
@@ -742,14 +708,11 @@
                 self._poll_pipe(i, pipe, replay_buffer_lock, exception_event)
 
     def setup_actor_learner_training(
-<<<<<<< HEAD
         self,
         n_actors: int,
+        update_counter: Optional[Any] = None,
         n_updates: Optional[int] = None,
         actor_update_interval: int = 8,
-=======
-        self, n_actors, update_counter=None, n_updates=None, actor_update_interval=8
->>>>>>> 8d99b0fb
     ):
         if update_counter is None:
             update_counter = mp.Value(ctypes.c_ulong)
